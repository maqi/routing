// Copyright 2015 MaidSafe.net limited.
//
// This SAFE Network Software is licensed to you under (1) the MaidSafe.net Commercial License,
// version 1.0 or later, or (2) The General Public License (GPL), version 3, depending on which
// licence you accepted on initial access to the Software (the "Licences").
//
// By contributing code to the SAFE Network Software, or to this project generally, you agree to be
// bound by the terms of the MaidSafe Contributor Agreement.  This, along with the Licenses can be
// found in the root directory of this project at LICENSE, COPYING and CONTRIBUTOR.
//
// Unless required by applicable law or agreed to in writing, the SAFE Network Software distributed
// under the GPL Licence is distributed on an "AS IS" BASIS, WITHOUT WARRANTIES OR CONDITIONS OF ANY
// KIND, either express or implied.
//
// Please review the Licences for the specific language governing permissions and limitations
// relating to use of the SAFE Network Software.

//! Client and node implementations for a resilient decentralised network.
//!
//! The network is based on the [`kademlia_routing_table`][1] and uses the XOR metric to define the
//! "distance" between two [`XorName`][2]s. `XorName`s are used as addresses of nodes, clients as
//! well as data.
//!
//! [1]: ../kademlia_routing_table/index.html
//! [2]: ../xor_name/struct.XorName.html
//!
//! Messages are exchanged between _authorities_, where an `Authority` can be an individual client
//! or node, or a collection of nodes called a "section", or a subset of a section called a "group".
//! In all cases, messages are cryptographically signed by the sender, and in the case of sections
//! and groups, it is verified that a sufficient number of members agree on the message: only if
//! that quorum is reached, the message is delivered. In addition, each message has a unique ID, and
//! is delivered only once.
//!
//! Section and group authorities are also addressed using a single `XorName`. The members are the
//! nodes that are closest to that name. Sections contain a minimum number of nodes with the minimum
//! value specified as a network-wide constant. Groups are of fixed size, defined as the above
//! minimum section size. Since nodes are assigned their name by the network, this provides
//! redundancy and resilience: a node has no control over which section or group authority it will
//! be a member of, and without a majority in the section or group it cannot forge a message from
//! there.
//!
//! The library also provides different types for the messages' data.
//!
//!
//! # Usage
//!
//! A decentralised service based on the `routing` library uses `Client` to send requests to the
//! network of nodes and receive responses.
//!
//! `Node` is used to handle and send requests within that network, and to implement its
//! functionality, e.g. storing and retrieving data, validating permissions, managing metadata, etc.
//!
//!
//! ## Client creation
//!
//! A client's name is a hash of its public keys. Upon creation, the client will attempt to connect
//! to the network through any node, and exchange public keys with it. That node becomes a
//! bootstrap node for the client, and messages to and from the client will be routed over it.
//!
//! ```no_run
//! # #![allow(unused)]
//! use std::sync::mpsc;
//! use routing::{Client, Event, FullId};
//!
//! let (sender, receiver) = mpsc::channel::<Event>();
//! let full_id = FullId::new(); // Generate new keys.
//! # #[cfg(not(feature = "use-mock-crust"))]
//! let client = Client::new(sender, Some(full_id), None).unwrap();
//! ```
//!
//! Messages can be sent using the methods of `client`, and received as `Event`s from the
//! `receiver`.
//!
//!
//! ## Node creation
//!
//! Creating a node looks even simpler:
//!
//! ```no_run
//! # #![allow(unused)]
//! use routing::Node;
//!
//! let node = Node::builder().create().unwrap();
//! ```
//!
//! Upon creation, the node will first connect to the network as a client. Once it has client
//! status, it requests a new name from the network, and then integrates itself in the network with
//! that new name, adding close nodes to its routing table.
//!
//! Messages can be sent using the methods of `node`, and received as `Event`s from the `receiver`.
//! The node can act as an individual node or as part of a section or group authority. Sending a
//! message as a section or group authority only has an effect if sufficiently many other nodes in
//! that authority send the same message.
//!
//!
//! # Sequence diagrams
//!
//! - [Bootstrapping](bootstrap.png)
//! - [Churn (`NewNode`)](new-node.png)
//! - [Tunnel](tunnel.png)

#![doc(html_logo_url =
           "https://raw.githubusercontent.com/maidsafe/QA/master/Images/maidsafe_logo.png",
       html_favicon_url = "https://maidsafe.net/img/favicon.ico",
       html_root_url = "https://docs.rs/routing")]

// For explanation of lint checks, run `rustc -W help` or see
// https://github.com/maidsafe/QA/blob/master/Documentation/Rust%20Lint%20Checks.md
#![forbid(exceeding_bitshifts, mutable_transmutes, no_mangle_const_items,
          unknown_crate_types, warnings)]
#![deny(bad_style, deprecated, improper_ctypes, missing_docs,
        non_shorthand_field_patterns, overflowing_literals, plugin_as_library,
        private_no_mangle_fns, private_no_mangle_statics, stable_features, unconditional_recursion,
        unknown_lints, unsafe_code, unused, unused_allocation, unused_attributes,
        unused_comparisons, unused_features, unused_parens, while_true)]
#![warn(trivial_casts, trivial_numeric_casts, unused_extern_crates, unused_import_braces,
        unused_qualifications, unused_results)]
#![allow(box_pointers, fat_ptr_transmutes, missing_copy_implementations,
         missing_debug_implementations, variant_size_differences, non_camel_case_types)]

#![cfg_attr(feature="cargo-clippy", deny(unicode_not_nfc, wrong_pub_self_convention,
                                    option_unwrap_used))]
// Allow `panic_params` until https://github.com/Manishearth/rust-clippy/issues/768 is resolved.
#![cfg_attr(feature="cargo-clippy", allow(panic_params))]

extern crate hex;
#[macro_use]
extern crate log;
#[cfg(feature = "use-mock-crust")]
extern crate fake_clock;
extern crate maidsafe_utilities;
#[macro_use]
extern crate quick_error;
#[macro_use]
extern crate unwrap;
#[cfg(not(feature = "use-mock-crust"))]
extern crate crust;
extern crate itertools;
extern crate lru_time_cache;
extern crate num_bigint;
extern crate rand;
extern crate resource_proof;
extern crate rust_sodium;
extern crate serde;
#[macro_use]
extern crate serde_derive;
extern crate tiny_keccak;

// Needs to be before all other modules to make the macros available to them.
#[macro_use]
mod macros;

mod ack_manager;
mod action;
mod client;
mod client_error;
mod cache;
mod data;
mod error;
mod event;
mod event_stream;
mod section_list_cache;
mod id;
mod message_filter;
mod messages;
mod node;
mod outbox;
mod peer_manager;
mod resource_prover;
mod routing_message_filter;
mod routing_table;
mod signature_accumulator;
mod state_machine;
mod states;
mod stats;
mod timer;
mod tunnels;
mod types;
mod utils;
mod xor_name;

/// Reexports `crust::Config`
pub type BootstrapConfig = crust::Config;

/// Mock crust
#[cfg(feature = "use-mock-crust")]
pub mod mock_crust;

/// SHA-3 type alias.
pub mod sha3;

/// Messaging infrastructure
pub mod messaging;
/// Structured Data Tag for Session Packet Type
pub const TYPE_TAG_SESSION_PACKET: u64 = 0;
/// Structured Data Tag for DNS Packet Type
pub const TYPE_TAG_DNS_PACKET: u64 = 5;

/// Quorum is defined as having strictly greater than `QUORUM_NUMERATOR / QUORUM_DENOMINATOR`
/// agreement; using only integer arithmetic a quorum can be checked with
/// `votes * QUORUM_DENOMINATOR > voters * QUORUM_NUMERATOR`.
pub const QUORUM_NUMERATOR: usize = 1;
/// See `QUORUM_NUMERATOR`.
pub const QUORUM_DENOMINATOR: usize = 2;

/// The minimal section size.
pub const MIN_SECTION_SIZE: usize = 8;

/// Key of an account data in the account packet
pub const ACC_LOGIN_ENTRY_KEY: &'static [u8] = b"Login";

pub use cache::{Cache, NullCache};
pub use client::Client;
pub use client_error::ClientError;
pub use data::{Action, EntryAction, EntryActions, ImmutableData, MAX_IMMUTABLE_DATA_SIZE_IN_BYTES,
               MAX_MUTABLE_DATA_ENTRIES, MAX_MUTABLE_DATA_ENTRY_ACTIONS,
               MAX_MUTABLE_DATA_SIZE_IN_BYTES, MutableData, NO_OWNER_PUB_KEY, PermissionSet, User,
               Value};
pub use error::{InterfaceError, RoutingError};
pub use event::Event;
pub use event_stream::EventStream;
pub use id::{FullId, PublicId};
pub use messages::{AccountInfo, Request, Response};
#[cfg(feature = "use-mock-crust")]
pub use mock_crust::crust;
pub use node::{Node, NodeBuilder};
#[cfg(feature = "use-mock-crust")]
pub use peer_manager::test_consts;
pub use routing_table::{Authority, Prefix, RoutingTable, Xorable};
pub use routing_table::Error as RoutingTableError;
#[cfg(any(test, feature = "use-mock-crust"))]
pub use routing_table::verify_network_invariant;
pub use types::MessageId;
pub use xor_name::{XOR_NAME_BITS, XOR_NAME_LEN, XorName, XorNameFromHexError};

<<<<<<< HEAD
/// Account packet that is used to provide an invitation code for registration.
/// After successful registration it should be replaced by a usual account packet (i.e.
/// the contents of `account_ciphertext`) as soon as possible to prevent an invitation
/// code leak.
#[derive(Serialize, Deserialize)]
pub struct AccountRegistrationPacket {
    /// Invitation code that is used for registration.
    pub invitation: String,
    /// Encoded `Account` data.
    pub account_ciphertext: Vec<u8>,
}
=======
type Service = crust::Service<PublicId>;
use crust::Event as CrustEvent;
type CrustEventSender = crust::CrustEventSender<PublicId>;
type PrivConnectionInfo = crust::PrivConnectionInfo<PublicId>;
type PubConnectionInfo = crust::PubConnectionInfo<PublicId>;
>>>>>>> c970fc10

#[cfg(test)]
mod tests {
    use super::{QUORUM_DENOMINATOR, QUORUM_NUMERATOR};

    #[test]
    #[cfg_attr(feature="cargo-clippy", allow(eq_op))]
    fn quorum_check() {
        assert!(QUORUM_NUMERATOR < QUORUM_DENOMINATOR,
                "Quorum impossible to achieve");
        assert!(QUORUM_NUMERATOR * 2 >= QUORUM_DENOMINATOR,
                "Quorum does not guarantee agreement");
    }
}<|MERGE_RESOLUTION|>--- conflicted
+++ resolved
@@ -80,7 +80,8 @@
 //! # #![allow(unused)]
 //! use routing::Node;
 //!
-//! let node = Node::builder().create().unwrap();
+//! let min_section_size = 8;
+//! let node = Node::builder().create(min_section_size).unwrap();
 //! ```
 //!
 //! Upon creation, the node will first connect to the network as a client. Once it has client
@@ -203,9 +204,6 @@
 /// See `QUORUM_NUMERATOR`.
 pub const QUORUM_DENOMINATOR: usize = 2;
 
-/// The minimal section size.
-pub const MIN_SECTION_SIZE: usize = 8;
-
 /// Key of an account data in the account packet
 pub const ACC_LOGIN_ENTRY_KEY: &'static [u8] = b"Login";
 
@@ -233,7 +231,12 @@
 pub use types::MessageId;
 pub use xor_name::{XOR_NAME_BITS, XOR_NAME_LEN, XorName, XorNameFromHexError};
 
-<<<<<<< HEAD
+type Service = crust::Service<PublicId>;
+use crust::Event as CrustEvent;
+type CrustEventSender = crust::CrustEventSender<PublicId>;
+type PrivConnectionInfo = crust::PrivConnectionInfo<PublicId>;
+type PubConnectionInfo = crust::PubConnectionInfo<PublicId>;
+
 /// Account packet that is used to provide an invitation code for registration.
 /// After successful registration it should be replaced by a usual account packet (i.e.
 /// the contents of `account_ciphertext`) as soon as possible to prevent an invitation
@@ -245,13 +248,6 @@
     /// Encoded `Account` data.
     pub account_ciphertext: Vec<u8>,
 }
-=======
-type Service = crust::Service<PublicId>;
-use crust::Event as CrustEvent;
-type CrustEventSender = crust::CrustEventSender<PublicId>;
-type PrivConnectionInfo = crust::PrivConnectionInfo<PublicId>;
-type PubConnectionInfo = crust::PubConnectionInfo<PublicId>;
->>>>>>> c970fc10
 
 #[cfg(test)]
 mod tests {
