// Copyright 2015 MaidSafe.net limited.
//
// This SAFE Network Software is licensed to you under (1) the MaidSafe.net Commercial License,
// version 1.0 or later, or (2) The General Public License (GPL), version 3, depending on which
// licence you accepted on initial access to the Software (the "Licences").
//
// By contributing code to the SAFE Network Software, or to this project generally, you agree to be
// bound by the terms of the MaidSafe Contributor Agreement, version 1.0.  This, along with the
// Licenses can be found in the root directory of this project at LICENSE, COPYING and CONTRIBUTOR.
//
// Unless required by applicable law or agreed to in writing, the SAFE Network Software distributed
// under the GPL Licence is distributed on an "AS IS" BASIS, WITHOUT WARRANTIES OR CONDITIONS OF ANY
// KIND, either express or implied.
//
// Please review the Licences for the specific language governing permissions and limitations
// relating to use of the SAFE Network Software.

//! The main API for routing nodes (this is where you give the network its rules)
//!
//! The network will report **from authority your authority** and validate cryptographically any message via group consensus.
//! This means any facade you implement will set out what you deem
//! to be a valid operation. Routing will provide a valid message sender and authority that will
//! allow you to set up many decentralised services
//!
//! The data types are encoded with Concise Binary Object Representation (CBOR).
//!
//! This allows certain tags to be available to routing, facilitating fields such as
//! data.name(), when calculating authority.
//!
//! We use Iana tag representations http://www.iana.org/assignments/cbor-tags/cbor-tags.xhtml
//!
//! Please define your own for this library. These tags are non optional and your data MUST meet
//! the requirements and implement the following tags:
//!
//! ```text
//! tag: 5483_0 -> name [u8; 64] type
//! tag: 5483_1 -> XXXXXXXXXXXXXX
//! ```

<<<<<<< HEAD
#![feature(collections, bitvec, split_off, clone_from_slice)]
#![doc(html_logo_url = "http://maidsafe.net/img/Resources/branding/maidsafe_logo.fab2.png",
       html_favicon_url = "http://maidsafe.net/img/favicon.ico",
              html_root_url = "http://dirvine.github.io/routing")]
#![warn(missing_docs)]
#![allow(dead_code, unused_variables, unused_features, unused_attributes)]
#![feature(custom_derive, rand, collection, std_misc, unsafe_destructor, unboxed_closures, io, core,
           thread_sleep, ip_addr, convert, scoped)]
// #![forbid(bad_style, warnings)]
=======
#![feature(bitvec, split_off, convert)]
#![doc(html_logo_url = "http://maidsafe.net/img/Resources/branding/maidsafe_logo.fab2.png",
       html_favicon_url = "http://maidsafe.net/img/favicon.ico",
              html_root_url = "http://maidsafe.github.io/routing")]
// #![warn(missing_docs)]
#![allow(dead_code, unused_variables, unused_features, unused_attributes)]
#![forbid(bad_style, warnings)]
>>>>>>> 315d9d2c

extern crate cbor;
extern crate rand;
extern crate rustc_serialize;
extern crate sodiumoxide;
extern crate time;

extern crate crust;
extern crate accumulator;
extern crate lru_time_cache;
extern crate message_filter;

mod common_bits;
mod macros;
mod message_header;
mod messages;
mod name_type;
mod frequency;
mod routing_table;
mod relay;
mod utils;
mod who_are_you;

pub mod client_interface;
pub mod node_interface;
pub mod routing_client;
pub mod routing_node;
pub mod routing_membrane;
pub mod refresh_accumulator;
pub mod sendable;
pub mod test_utils;
pub mod types;
pub mod error;
pub mod authority;
pub mod fixed_structured_data;
/// NameType is a 512bit name to address elements on the DHT network.
pub use name_type::{NameType, closer_to_target};<|MERGE_RESOLUTION|>--- conflicted
+++ resolved
@@ -37,17 +37,6 @@
 //! tag: 5483_1 -> XXXXXXXXXXXXXX
 //! ```
 
-<<<<<<< HEAD
-#![feature(collections, bitvec, split_off, clone_from_slice)]
-#![doc(html_logo_url = "http://maidsafe.net/img/Resources/branding/maidsafe_logo.fab2.png",
-       html_favicon_url = "http://maidsafe.net/img/favicon.ico",
-              html_root_url = "http://dirvine.github.io/routing")]
-#![warn(missing_docs)]
-#![allow(dead_code, unused_variables, unused_features, unused_attributes)]
-#![feature(custom_derive, rand, collection, std_misc, unsafe_destructor, unboxed_closures, io, core,
-           thread_sleep, ip_addr, convert, scoped)]
-// #![forbid(bad_style, warnings)]
-=======
 #![feature(bitvec, split_off, convert)]
 #![doc(html_logo_url = "http://maidsafe.net/img/Resources/branding/maidsafe_logo.fab2.png",
        html_favicon_url = "http://maidsafe.net/img/favicon.ico",
@@ -55,7 +44,6 @@
 // #![warn(missing_docs)]
 #![allow(dead_code, unused_variables, unused_features, unused_attributes)]
 #![forbid(bad_style, warnings)]
->>>>>>> 315d9d2c
 
 extern crate cbor;
 extern crate rand;
