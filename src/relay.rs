// Copyright 2015 MaidSafe.net limited.
//
//
// This SAFE Network Software is licensed to you under (1) the MaidSafe.net Commercial License,
// version 1.0 or later, or (2) The General Public License (GPL), version 3, depending on which
// licence you accepted on initial access to the Software (the "Licences").
//
// By contributing code to the SAFE Network Software, or to this project generally, you agree to be
// bound by the terms of the MaidSafe Contributor Agreement, version 1.0.  This, along with the
// Licenses can be found in the root directory of this project at LICENSE, COPYING and CONTRIBUTOR.
//
// Unless required by applicable law or agreed to in writing, the SAFE Network Software distributed
// under the GPL Licence is distributed on an "AS IS" BASIS, WITHOUT WARRANTIES OR CONDITIONS OF ANY
// KIND, either express or implied.
//
// Please review the Licences for the specific language governing permissions and limitations
// relating to use of the SAFE Network Software.

//! This module handle all connections that are not managed by the routing table.
//!
//! As such the relay module handles messages that need to flow in or out of the SAFE network.
//! These messages include bootstrap actions by starting nodes or relay messages for clients.

const MAX_RELAY : usize = 100;

/// The relay map is used to maintain a list of contacts for whom
/// we are relaying messages, when we are ourselves connected to the network.
/// These have to identify as Client(sign::PublicKey)
pub struct RelayMap {
    relay_map: ::std::collections::BTreeMap<::routing_core::ConnectionName, ::peer::Peer>,
    lookup_map: ::std::collections::HashMap<::crust::Connection, ::routing_core::ConnectionName>,
}

#[allow(unused)]
impl RelayMap {
    /// This creates a new RelayMap.
    pub fn new() -> RelayMap {
        RelayMap {
            relay_map: ::std::collections::BTreeMap::new(),
            lookup_map: ::std::collections::HashMap::new()
        }
    }

    /// Adds a Peer to the relay map if the relay map has open slots, and the Peer is not marked for
    /// RoutingTable.
    /// Returns true if the Peer was addded.
    /// Returns true if the connection is newly added, or was already present.
    /// Returns false if the threshold was reached or identity already exists.
    /// Returns false if the connection is already assigned (to a different name).
    pub fn add_peer(&mut self,
                    identity: ::routing_core::ConnectionName,
                    connection: ::crust::Connection,
                    public_id: Option<::public_id::PublicId>)
                    -> bool {
        // reject Routing peers from relay_map
        match identity {
            ::routing_core::ConnectionName::Routing(_) => return false,
            _ => {}
        };
        // impose limit on number of relay nodes active
        if !self.relay_map.contains_key(&identity) && self.relay_map.len() >= MAX_RELAY {
            error!("REJECTED because of MAX_RELAY");
            return false;
        }
        // check if connection already exists
        if self.lookup_map.contains_key(&connection) {
            return false;
        }
        // for now don't allow multiple endpoints on a Peer
        if self.relay_map.contains_key(&identity) {
            return false;
        }
<<<<<<< HEAD
        self.lookup_map.entry(connection.clone()).or_insert(identity.clone());
        let new_peer = || ::peer::Peer::new(identity.clone(), connection, public_id);
        self.relay_map.entry(identity.clone()).or_insert_with(new_peer);
=======
        let _ = self.lookup_map.entry(endpoint.clone()).or_insert(identity.clone());
        let new_peer = || ::peer::Peer::new(identity.clone(), endpoint, public_id);
        let _ = self.relay_map.entry(identity.clone()).or_insert_with(new_peer);
>>>>>>> 3d99c171
        true
    }

    /// This removes the provided connection and returns the Peer this connection was registered to,
    /// otherwise returns None.
    //  TODO (ben 6/08/2015) drop_endpoint has been simplified for a single endpoint per Peer
    //  find the archived version on 628febf879a9d3684f69967e00b5a45dc880c6e3 for reference
    pub fn drop_connection(&mut self, connection_to_drop: &::crust::Connection) -> Option<::peer::Peer> {
        match self.lookup_map.remove(connection_to_drop) {
            Some(identity) => self.relay_map.remove(&identity),
            None => None,
        }
    }

    /// Removes the given ConnectionName from the relay map if it exists, returning the Peer removed
    /// from the lookup_map.
    pub fn drop_connection_name(&mut self, connection_name: &::routing_core::ConnectionName)
            -> Option<::peer::Peer> {
        match self.relay_map.remove(connection_name) {
            Some(peer) => {
                let _ = self.lookup_map.remove(peer.connection());
                Some(peer)
            }
            None => None,
        }
    }

    /// Returns true if we keep relay endpoints for given name.
    // FIXME(ben) this needs to be used 16/07/2015
    #[allow(dead_code)]
    pub fn contains_identity(&self, identity: &::routing_core::ConnectionName) -> bool {
        self.relay_map.contains_key(identity)
    }

    /// Returns true if we already have a name associated with this endpoint.
    #[allow(dead_code)]
    pub fn contains_connection(&self, connection: &::crust::Connection) -> bool {
        self.lookup_map.contains_key(connection)
    }

    /// Returns Option<&Peer> if an connection is found
    pub fn lookup_connection(&self, connection: &::crust::Connection) -> Option<&::peer::Peer> {
        match self.lookup_map.get(connection) {
            Some(identity) => self.relay_map.get(&identity),
            None => None,
        }
    }

    /// Returns the ConnectionName if either a Relay(Address::Node(name)) or Bootstrap(name) is
    /// found in the relay map.
    pub fn lookup_name(&self, name: &::NameType) -> Option<::routing_core::ConnectionName> {
        let relay_name = match self.relay_map.get(
                &::routing_core::ConnectionName::Relay(::types::Address::Node(name.clone()))) {
            Some(peer) => Some(peer.identity().clone()),
            None => None,
        };
        match relay_name {
            None => match self.relay_map.get(
                    &::routing_core::ConnectionName::Bootstrap(name.clone())) {
                Some(peer) => Some(peer.identity().clone()),
                None => None,
            },
            Some(found_name) => Some(found_name),
        }
    }

    /// Returns the Peer associated to ConnectionName.
    pub fn lookup_connection_name(&self, identity: &::routing_core::ConnectionName)
            -> Option<&::peer::Peer> {
        self.relay_map.get(identity)
    }

    /// Returns true if the length of the relay map is bigger or equal to the maximum allowed
    /// connections.
    pub fn is_full(&self) -> bool {
        self.relay_map.len() >= MAX_RELAY
    }

    /// Returns a vector of all bootstrap connections listed. If none found, returns empty.
    pub fn bootstrap_connections(&self) -> Vec<::peer::Peer> {
        let mut bootstrap_connections : Vec<::peer::Peer> = Vec::new();
        for (_, peer) in self.relay_map.iter()
            .filter(|ref entry| match *entry.1.identity() {
                ::routing_core::ConnectionName::Bootstrap(_) => true, _ => false }) {
            bootstrap_connections.push(peer.clone());
        }
        bootstrap_connections
    }

    /// Returns true if bootstrap connections are listed.
    pub fn has_bootstrap_connections(&self) -> bool {
        for _ in self.relay_map.iter()
            .filter(|ref entry| match *entry.1.identity() {
                ::routing_core::ConnectionName::Bootstrap(_) => true, _ => false }) {
            return true;
        }
        false
    }
}

#[cfg(test)]
mod test {

    fn generate_random_endpoint() -> ::crust::Endpoint {
        ::crust::Endpoint::Tcp(::std::net::SocketAddr::V4(::std::net::SocketAddrV4::new(
            ::std::net::Ipv4Addr::new(::rand::random::<u8>(),
                                      ::rand::random::<u8>(),
                                      ::rand::random::<u8>(),
                                      ::rand::random::<u8>()),
            ::rand::random::<u16>())))
    }

    #[test]
    fn add_max_peers() {
        let mut relay_map = super::RelayMap::new();

        for i in 0..super::MAX_RELAY {
            let id = ::id::Id::new();
            let public_id = ::public_id::PublicId::new(&id);
            let identity = ::routing_core::ConnectionName::Relay(
                    ::types::Address::Client(public_id.signing_public_key()));
            let endpoint = generate_random_endpoint();

            assert!(relay_map.add_peer(identity.clone(), endpoint.clone(),
                    Some(public_id.clone())));
            assert!(relay_map.contains_identity(&identity));
            assert!(relay_map.contains_endpoint(&endpoint));
            assert!(relay_map.lookup_connection_name(&identity).is_some());
            assert!(relay_map.lookup_endpoint(&endpoint).is_some());

            let peer = ::peer::Peer::new(identity.clone(), endpoint.clone(), Some(public_id));
            let relay_peer = relay_map.lookup_connection_name(&identity).unwrap();

            assert_eq!(peer.identity(), relay_peer.identity());
            assert_eq!(peer.endpoint(), relay_peer.endpoint());
            assert_eq!(peer.public_id(), relay_peer.public_id());

            let relay_peer = relay_map.lookup_endpoint(&endpoint).unwrap();

            assert_eq!(peer.identity(), relay_peer.identity());
            assert_eq!(peer.endpoint(), relay_peer.endpoint());
            assert_eq!(peer.public_id(), relay_peer.public_id());
            assert!(!relay_map.has_bootstrap_connections());

            if i != super::MAX_RELAY-1 {
                assert!(!relay_map.is_full());
            } else {
                assert!(relay_map.is_full());
            }
        }

        let id = ::id::Id::new();
        let public_id = ::public_id::PublicId::new(&id);
        let identity = ::routing_core::ConnectionName::Relay(
                ::types::Address::Client(public_id.signing_public_key()));
        let endpoint = generate_random_endpoint();

        assert!(!relay_map.add_peer(identity.clone(), endpoint.clone(), Some(public_id)));
        assert!(!relay_map.contains_identity(&identity));
        assert!(!relay_map.contains_endpoint(&endpoint));
        assert!(relay_map.lookup_connection_name(&identity).is_none());
        assert!(relay_map.lookup_endpoint(&endpoint).is_none());
        assert!(!relay_map.has_bootstrap_connections());
        assert!(relay_map.is_full());
    }

    #[test]
    fn drop_endpoint() {
        let mut relay_map = super::RelayMap::new();
        let public_id = ::public_id::PublicId::new(&::id::Id::new());
        let identity = ::routing_core::ConnectionName::Relay(
                ::types::Address::Client(public_id.signing_public_key()));
        let endpoint = generate_random_endpoint();

        assert!(relay_map.add_peer(identity.clone(), endpoint.clone(), Some(public_id)));
        assert!(relay_map.contains_identity(&identity));
        assert!(relay_map.contains_endpoint(&endpoint));

        let _ = relay_map.drop_endpoint(&endpoint);

        assert!(!relay_map.contains_identity(&identity));
        assert!(!relay_map.contains_endpoint(&endpoint));
    }

    #[test]
    fn drop_connection_name() {
        let mut relay_map = super::RelayMap::new();
        let public_id = ::public_id::PublicId::new(&::id::Id::new());
        let identity = ::routing_core::ConnectionName::Relay(
                ::types::Address::Client(public_id.signing_public_key()));
        let endpoint = generate_random_endpoint();

        assert!(relay_map.add_peer(identity.clone(), endpoint.clone(), Some(public_id)));
        assert!(relay_map.contains_identity(&identity));
        assert!(relay_map.contains_endpoint(&endpoint));

        let _ = relay_map.drop_connection_name(&identity);

        assert!(!relay_map.contains_identity(&identity));
        assert!(!relay_map.contains_endpoint(&endpoint));
    }

    #[test]
    fn add_conflicting_identity() {
        let mut relay_map = super::RelayMap::new();
        let public_id = ::public_id::PublicId::new(&::id::Id::new());
        let identity = ::routing_core::ConnectionName::Relay(
                ::types::Address::Client(public_id.signing_public_key()));
        let endpoint = generate_random_endpoint();
        let conflicting_public_id = ::public_id::PublicId::new(&::id::Id::new());
        let conflicting_identity = ::routing_core::ConnectionName::Relay(
                ::types::Address::Client(conflicting_public_id.signing_public_key()));

        assert!(relay_map.add_peer(identity.clone(), endpoint.clone(), Some(public_id)));
        assert!(relay_map.contains_identity(&identity));
        assert!(relay_map.contains_endpoint(&endpoint));
        assert!(!relay_map.add_peer(
                conflicting_identity.clone(), endpoint.clone(), Some(conflicting_public_id)));
        assert!(!relay_map.contains_identity(&conflicting_identity));
        assert!(relay_map.contains_endpoint(&endpoint));
    }

    #[test]
    fn check_bootstrap_connections() {
        let mut relay_map = super::RelayMap::new();
        let public_id = ::public_id::PublicId::new(&::id::Id::new());
        let identity = ::routing_core::ConnectionName::Relay(
                ::types::Address::Client(public_id.signing_public_key()));
        let endpoint = generate_random_endpoint();

        assert!(relay_map.add_peer(identity.clone(), endpoint.clone(), Some(public_id)));
        assert!(relay_map.contains_identity(&identity));
        assert!(relay_map.contains_endpoint(&endpoint));

        let name: ::NameType = ::test_utils::Random::generate_random();
        let bootstrap_identity = ::routing_core::ConnectionName::Bootstrap(name.clone());
        let bootstrap_endpoint = generate_random_endpoint();

        assert!(relay_map.add_peer(bootstrap_identity.clone(), bootstrap_endpoint.clone(), None));
        assert!(relay_map.contains_identity(&bootstrap_identity));
        assert!(relay_map.contains_endpoint(&bootstrap_endpoint));

        let endpoint = generate_random_endpoint();
        let identity = ::routing_core::ConnectionName::Unidentified(endpoint.clone(), false);

        assert!(relay_map.add_peer(identity.clone(), endpoint.clone(), None));
        assert!(relay_map.contains_identity(&identity));
        assert!(relay_map.contains_endpoint(&endpoint));
        assert!(relay_map.lookup_name(&name).is_some());

        let identity = relay_map.lookup_name(&name).unwrap();

        assert_eq!(identity, ::routing_core::ConnectionName::Bootstrap(name.clone()));
        assert!(relay_map.has_bootstrap_connections());

        let bootstrap_connections = relay_map.bootstrap_connections();

        assert_eq!(1, bootstrap_connections.len());
        assert_eq!(bootstrap_connections[0].identity(), &bootstrap_identity);
        assert_eq!(bootstrap_connections[0].endpoint(), &bootstrap_endpoint);
        assert_eq!(bootstrap_connections[0].public_id(), &None);
    }

    #[test]
    fn add_routing_peer() {
        let mut relay_map = super::RelayMap::new();
        let name: ::NameType = ::test_utils::Random::generate_random();
        let identity = ::routing_core::ConnectionName::Routing(name.clone());
        let endpoint = generate_random_endpoint();

        assert!(!relay_map.add_peer(identity.clone(), endpoint.clone(), None));
        assert!(!relay_map.contains_identity(&identity));
        assert!(!relay_map.contains_endpoint(&endpoint));
    }

    #[test]
    fn lookup_relay_node() {
        let mut relay_map = super::RelayMap::new();
        let name: ::NameType = ::test_utils::Random::generate_random();
        let identity = ::routing_core::ConnectionName::Relay(
                ::types::Address::Node(name.clone()));
        let endpoint = generate_random_endpoint();

        assert!(relay_map.add_peer(identity.clone(), endpoint.clone(), None));
        assert!(relay_map.contains_identity(&identity));
        assert!(relay_map.contains_endpoint(&endpoint));
        assert!(relay_map.lookup_name(&name).is_some());

        let relay_identity = relay_map.lookup_name(&name).unwrap();

        assert_eq!(identity, relay_identity);
    }

    // TODO (ben 6/08/2015) multiple endpoints are not supported by RelayMap
    // until ::peer::Peer supports it.
    // #[test]
    // fn add_multiple_endpoints() {
    //     let our_id : ::id::Id = ::id::Id::new();
    //     let mut relay_map = RelayMap::new(&our_id);
    //     assert!(super::MAX_RELAY - 1 > 0);
    //     // ensure relay_map is all but full, so multiple endpoints are not counted as different
    //     // relays.
    //     while relay_map.relay_map.len() < super::MAX_RELAY - 1 {
    //         let new_endpoint = generate_random_endpoint();
    //         if !relay_map.contains_endpoint(&new_endpoint) {
    //             assert_eq!(true, relay_map.add_client(::public_id::PublicId::new(&::id::Id::new()),
    //                 new_endpoint)); };
    //     }
    //     let test_public_id = ::public_id::PublicId::new(&::id::Id::new());
    //     let test_id = ::types::Address::Client(test_public_id.signing_public_key());
    //
    //     let mut test_endpoint_1 = generate_random_endpoint();
    //     let mut test_endpoint_2 = generate_random_endpoint();
    //     loop {
    //         if !relay_map.contains_endpoint(&test_endpoint_1) { break; }
    //         test_endpoint_1 = generate_random_endpoint(); };
    //     loop {
    //         if !relay_map.contains_endpoint(&test_endpoint_2) { break; }
    //         test_endpoint_2 = generate_random_endpoint(); };
    //     assert_eq!(true, relay_map.add_client(test_public_id.clone(),
    //                                            test_endpoint_1.clone()));
    //     assert_eq!(true, relay_map.contains_relay_for(&test_id));
    //     assert_eq!(true, relay_map.contains_endpoint(&test_endpoint_1));
    //     assert_eq!(false, relay_map.add_client(test_public_id.clone(),
    //                                             test_endpoint_1.clone()));
    //     assert_eq!(true, relay_map.add_client(test_public_id.clone(),
    //                                            test_endpoint_2.clone()));
    //     assert!(relay_map.get_endpoints(&test_id).unwrap().1
    //                      .contains(&test_endpoint_1));
    //     assert!(relay_map.get_endpoints(&test_id).unwrap().1
    //                      .contains(&test_endpoint_2));
    // }
}<|MERGE_RESOLUTION|>--- conflicted
+++ resolved
@@ -70,15 +70,9 @@
         if self.relay_map.contains_key(&identity) {
             return false;
         }
-<<<<<<< HEAD
-        self.lookup_map.entry(connection.clone()).or_insert(identity.clone());
+        let _ = self.lookup_map.entry(connection.clone()).or_insert(identity.clone());
         let new_peer = || ::peer::Peer::new(identity.clone(), connection, public_id);
-        self.relay_map.entry(identity.clone()).or_insert_with(new_peer);
-=======
-        let _ = self.lookup_map.entry(endpoint.clone()).or_insert(identity.clone());
-        let new_peer = || ::peer::Peer::new(identity.clone(), endpoint, public_id);
         let _ = self.relay_map.entry(identity.clone()).or_insert_with(new_peer);
->>>>>>> 3d99c171
         true
     }
 
