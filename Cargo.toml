--- conflicted
+++ resolved
@@ -10,21 +10,11 @@
 homepage = "http://maidsafe.net"
 
 [dependencies]
-<<<<<<< HEAD
-=======
-maidsafe_utilities = "~0.1.4"
-rustc-serialize = "~0.3.16"
-cbor = "~0.3.16"
-time = "~0.1.34"
-rand = "~0.3.12"
-message_filter = "~0.1.5"
-lru_time_cache = "~0.2.4"
->>>>>>> 31154713
 accumulator = "~0.1.3"
 cbor = "~0.3.16"
+clippy = "~0.0.27"
 crust = "~0.6.1"
 env_logger = "~0.3.2"
-itertools = "~0.4.3"
 log = "~0.3.4"
 lru_time_cache = "~0.2.4"
 maidsafe_utilities = "~0.1.4"
@@ -32,13 +22,7 @@
 rand = "~0.3.12"
 rustc-serialize = "~0.3.16"
 sodiumoxide = "~0.0.9"
-<<<<<<< HEAD
 time = "~0.1.34"
-=======
-crust = "~0.6.1"
-bit-set = "~0.2.0"
-clippy = "~0.0.27"
->>>>>>> 31154713
 
 [dev-dependencies]
 bit-vec = "~0.4.2"
