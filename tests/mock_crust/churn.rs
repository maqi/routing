--- conflicted
+++ resolved
@@ -463,11 +463,7 @@
     expected_puts.verify(nodes, &mut [], None);
 }
 
-<<<<<<< HEAD
-fn client_puts(network: &mut Network<PublicInfo>, nodes: &mut [TestNode], min_section_size: usize) {
-=======
-fn client_puts(network: &mut Network<PublicId>, nodes: &mut [TestNode], group_size: usize) {
->>>>>>> 22803834
+fn client_puts(network: &mut Network<PublicInfo>, nodes: &mut [TestNode], group_size: usize) {
     let mut clients = create_connected_clients(network, nodes, 1);
     let cl_auth = Authority::Client {
         client_info: *clients[0].full_id.public_info(),
